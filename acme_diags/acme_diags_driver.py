import os
import sys
import json
<<<<<<< HEAD
import getpass
from dask.distributed import Client
=======
import datetime
>>>>>>> 1a287ead
from acme_diags.acme_parser import ACMEParser
from acme_diags.acme_parameter import ACMEParameter
from acme_diags.acme_viewer import create_viewer

def _get_default_diags(set_num):
    """Get the data from the json corresponding to set_num"""
    folder = 'set{}'.format(set_num)
    fnm = 'set{}_diags_AMWG_default.json'.format(set_num)
    pth = os.path.join(sys.prefix, 'share', 'acme_diags', folder, fnm)
    with open(pth) as json_file:
        json_data = json.loads(json_file.read())
    return json_data

def make_parameters(original_parameter, vars_to_ignore=[]):
    """Create multiple parameters given a list of
    parameters in a json and an original parameter"""

    if hasattr(original_parameter, 'custom_diags'):
        with open(original_parameter.custom_diags) as json_file:
            json_data = json.loads(json_file.read())
    else:
        json_data = {'': []}  # the first key doesn't hold any value, so it's ''
        for set_num in original_parameter.sets:
            default_set_runs = _get_default_diags(set_num)
            for _, set_runs in default_set_runs.iteritems():
                for single_run in set_runs:
                    json_data[''].append(single_run)
    parameters = []
    for key in json_data:
        for single_run in json_data[key]:
            p = ACMEParameter()
            for attr_name in single_run:
                setattr(p, attr_name, single_run[attr_name])

            # Add attributes of original_parameter to p
            for var in original_parameter.__dict__:
                if var not in vars_to_ignore:
                    p.__dict__[var] = original_parameter.__dict__[var]
            p.check_values()
            p.user = getpass.getuser()
            parameters.append(p)
    return parameters


def run_diag(parameters):
    """For a single set of parameters, run the corresponding diags."""
    for pset in parameters.sets:
        pset = str(pset)

        if pset == '3':
            from acme_diags.driver.set3_driver import run_diag
        elif pset == '4':
            from acme_diags.driver.set4_driver import run_diag
        elif pset == '5':
            from acme_diags.driver.set5_driver import run_diag
        elif pset == '7':
            from acme_diags.driver.set7_driver import run_diag
        else:
            print('Plot set {} is not supported yet. Please give us time.'.format(pset))
            continue
        print('Starting to run ACME diags')   
        run_diag(parameters)


if __name__ == '__main__':
    parser = ACMEParser()
    original_parameter = parser.get_parameter(default_vars=False)
    if not hasattr(original_parameter, 'results_dir'):
        dt = datetime.datetime.now().strftime("%Y-%m-%d_%H-%M-%S")
        original_parameter.results_dir = '{}-{}'.format('acme_diags_results', dt)

    # if user wants all of the default diags for the sets (ex: sets=[5, 7]), then
    # don't overwrite the sets keyword in the default json files.
    ignore_vars = [] if hasattr(original_parameter, 'custom_diags') else ['sets']
    parameters = make_parameters(original_parameter, vars_to_ignore=ignore_vars)
<<<<<<< HEAD
   
    if not os.path.exists(original_parameter.results_dir):
        os.makedirs(original_parameter.results_dir, 0775)

    if not parameters[0].distributed:
        for p in parameters:
            run_diag(p)
    else:
        client = Client(parameters[0].client_addr)
        results = client.map(run_diag, parameters)
        client.gather(results)
        client.close()
=======
    
    for parameter in parameters:
        for pset in parameter.sets:
            pset = str(pset)

            parameter.current_set = pset
            if pset == '3' or pset == 'zonal_mean_xy':
                from acme_diags.driver.zonal_mean_xy_driver import run_diag
            elif pset == '4' or pset == 'zonal_mean_2d':
                from acme_diags.driver.zonal_mean_2d_driver import run_diag
            elif pset == '5' or pset == 'lat_lon':
                from acme_diags.driver.lat_lon_driver import run_diag
            elif pset == '7' or pset == 'polar':
                from acme_diags.driver.polar_driver import run_diag
            elif pset == '13' or pset == 'cosp_histogram':
                from acme_diags.driver.cosp_histogram_driver import run_diag

            else:
                print('Plot set {} is not supported yet. Please give us time.'.format(pset))
                continue
            print('Starting to run ACME diags')
            run_diag(parameter)
    
    pth = os.path.join(original_parameter.results_dir, 'viewer')
    if not os.path.exists(pth):
        os.makedirs(pth)
>>>>>>> 1a287ead

    create_viewer(pth, parameters, parameters[0].output_format[0])
    <|MERGE_RESOLUTION|>--- conflicted
+++ resolved
@@ -1,12 +1,9 @@
 import os
 import sys
 import json
-<<<<<<< HEAD
 import getpass
+import datetime
 from dask.distributed import Client
-=======
-import datetime
->>>>>>> 1a287ead
 from acme_diags.acme_parser import ACMEParser
 from acme_diags.acme_parameter import ACMEParameter
 from acme_diags.acme_viewer import create_viewer
@@ -16,6 +13,8 @@
     folder = 'set{}'.format(set_num)
     fnm = 'set{}_diags_AMWG_default.json'.format(set_num)
     pth = os.path.join(sys.prefix, 'share', 'acme_diags', folder, fnm)
+    if not os.path.exists(pth):
+        raise RuntimeError("Plotting via set '{}' not supported".format(set_num))
     with open(pth) as json_file:
         json_data = json.loads(json_file.read())
     return json_data
@@ -56,18 +55,22 @@
     for pset in parameters.sets:
         pset = str(pset)
 
-        if pset == '3':
-            from acme_diags.driver.set3_driver import run_diag
-        elif pset == '4':
-            from acme_diags.driver.set4_driver import run_diag
-        elif pset == '5':
-            from acme_diags.driver.set5_driver import run_diag
-        elif pset == '7':
-            from acme_diags.driver.set7_driver import run_diag
+        parameters.current_set = pset
+        if pset == '3' or pset == 'zonal_mean_xy':
+            from acme_diags.driver.zonal_mean_xy_driver import run_diag
+        elif pset == '4' or pset == 'zonal_mean_2d':
+            from acme_diags.driver.zonal_mean_2d_driver import run_diag
+        elif pset == '5' or pset == 'lat_lon':
+            from acme_diags.driver.lat_lon_driver import run_diag
+        elif pset == '7' or pset == 'polar':
+            from acme_diags.driver.polar_driver import run_diag
+        elif pset == '13' or pset == 'cosp_histogram':
+            from acme_diags.driver.cosp_histogram_driver import run_diag
+
         else:
             print('Plot set {} is not supported yet. Please give us time.'.format(pset))
             continue
-        print('Starting to run ACME diags')   
+        print('Starting to run ACME diags')
         run_diag(parameters)
 
 
@@ -82,7 +85,6 @@
     # don't overwrite the sets keyword in the default json files.
     ignore_vars = [] if hasattr(original_parameter, 'custom_diags') else ['sets']
     parameters = make_parameters(original_parameter, vars_to_ignore=ignore_vars)
-<<<<<<< HEAD
    
     if not os.path.exists(original_parameter.results_dir):
         os.makedirs(original_parameter.results_dir, 0775)
@@ -95,34 +97,10 @@
         results = client.map(run_diag, parameters)
         client.gather(results)
         client.close()
-=======
-    
-    for parameter in parameters:
-        for pset in parameter.sets:
-            pset = str(pset)
 
-            parameter.current_set = pset
-            if pset == '3' or pset == 'zonal_mean_xy':
-                from acme_diags.driver.zonal_mean_xy_driver import run_diag
-            elif pset == '4' or pset == 'zonal_mean_2d':
-                from acme_diags.driver.zonal_mean_2d_driver import run_diag
-            elif pset == '5' or pset == 'lat_lon':
-                from acme_diags.driver.lat_lon_driver import run_diag
-            elif pset == '7' or pset == 'polar':
-                from acme_diags.driver.polar_driver import run_diag
-            elif pset == '13' or pset == 'cosp_histogram':
-                from acme_diags.driver.cosp_histogram_driver import run_diag
-
-            else:
-                print('Plot set {} is not supported yet. Please give us time.'.format(pset))
-                continue
-            print('Starting to run ACME diags')
-            run_diag(parameter)
-    
     pth = os.path.join(original_parameter.results_dir, 'viewer')
     if not os.path.exists(pth):
         os.makedirs(pth)
->>>>>>> 1a287ead
 
     create_viewer(pth, parameters, parameters[0].output_format[0])
     