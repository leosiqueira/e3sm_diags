#reference_data_path = '/Users/zhang40/Documents/obs_for_diagnostics/'
#reference_data_path = '/Users/zhang40/Documents/AIMS/amwg/amwg20140804/obs_data_20140804/'
#test_data_path = '/Users/zhang40/Documents/ACME_simulations/'

reference_data_path = '/Users/shaheen2/obs_for_diagnostics/'
test_data_path = '/Users/shaheen2/ACME_simulations/'

#reference_data_path = '/home/golaz1/ACME/diagnostics/data/obs_for_diagnostics/'
#test_data_path = '/home/golaz1/ACME/diagnostics/data/ACME_simulations/20160520.A_WCYCL1850.ne30_oEC.edison.alpha6_01/pp/clim_rgr/0070-0099/'

#test_data_set = '20160520.A_WCYCL1850.ne30_oEC.edison.alpha6_01_ANN_climo.nc'  # model
test_name = '20160520.A_WCYCL1850.ne30'

regrid_tool = 'esmf'
regrid_method = 'linear'

#test_title = 'Model'
#reference_title = 'Observation'

<<<<<<< HEAD
backend = 'cartopy'
format = ['png']

#backend = 'vcs'
=======
backend = 'vcs'
>>>>>>> 8f78518c
diff_title = 'test - reference'
diff_colormap = 'bl_to_darkred'

output_format = ['png', 'pdf']

def my_fcn(ref, test, diff, metrics_dict, parameter):
    print(':)')

# plot = my_fcn<|MERGE_RESOLUTION|>--- conflicted
+++ resolved
@@ -17,14 +17,12 @@
 #test_title = 'Model'
 #reference_title = 'Observation'
 
-<<<<<<< HEAD
-backend = 'cartopy'
-format = ['png']
 
-#backend = 'vcs'
-=======
+#backend = 'cartopy'
+#format = ['png']
+
 backend = 'vcs'
->>>>>>> 8f78518c
+
 diff_title = 'test - reference'
 diff_colormap = 'bl_to_darkred'
 
