--- conflicted
+++ resolved
@@ -306,10 +306,7 @@
                     if hasattr(parameter, 'plot'):
                         parameter.plot(mv2_domain, mv1_domain, diff,
                                        metrics_dict, parameter)
-                    else:
-<<<<<<< HEAD
-    
-    		        plot(mv2_domain, mv1_domain, diff, metrics_dict, parameter)
+                    else:    
                         #start plot7 template
                         #import vcs
                         #x=vcs.init()
@@ -326,23 +323,9 @@
                         #    polar.datawc_y1 = 90  #this should extracted from selected domain
                         #    polar.datawc_y2 = 50
                         #x.plot(mv1_domain,polar)
-                        
-                    if season is seasons[0]:
-                        viewer.add_row('%s %s' % (var, region))
-                        if hasattr(mv1,"long_name"):
-                            viewer.add_col(mv1.long_name)
-                        else:
-                            viewer.add_col('%s' % var)
-                    viewer.set_row('%s %s' % (var, region))
-                    files = [parameter.case_id + '/' + parameter.output_file +
-                             ext for ext in ['_test.nc', '_ref.nc', '_test.nc']]
-                    formatted_files = [{'url': f, 'title': f} for f in files]
-                    viewer.add_col(parameter.case_id + '/' + parameter.output_file +
-                                   '.png', is_file=True, title=season, other_files=formatted_files)
-    
-=======
-                        plot(mv2_domain, mv1_domain, diff, metrics_dict, parameter)    
->>>>>>> ba886ba5
+
+                        plot(mv2_domain, mv1_domain, diff, metrics_dict, parameter)
+
                     save_ncfiles(mv1_domain, mv2_domain, diff, parameter)
     
             elif mv1.getLevel() and mv2.getLevel():  # for variables with z axis:
